--- conflicted
+++ resolved
@@ -39,10 +39,5 @@
 
 # Development & Testing
 pytest
-<<<<<<< HEAD
 pytest-asyncio
-=======
-fastapi
-pytest-asyncio
-requests-mock
->>>>>>> bcb69a59
+requests-mock