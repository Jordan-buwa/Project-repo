--- conflicted
+++ resolved
@@ -50,14 +50,11 @@
     container_name: churn-api-jaw
     ports:
       - "8000:8000"
-<<<<<<< HEAD
     env_file:
       - .env
-=======
     depends_on:
       - train
       - mlflow
->>>>>>> 5ce1652d
     environment:
       - POSTGRES_HOST=jaw-postgresdb.postgres.database.azure.com
       - POSTGRES_PORT=5432
@@ -68,10 +65,7 @@
       - MODEL_DIR=/app/models
       - DATA_DIR=/app/data
       - LOG_LEVEL=INFO
-<<<<<<< HEAD
-=======
       - MLFLOW_TRACKING_URI=http://mlflow:5000
->>>>>>> 5ce1652d
     volumes:
       - ./models:/app/models
       - ./data:/app/data
