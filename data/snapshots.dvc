--- conflicted
+++ resolved
@@ -1,10 +1,5 @@
 outs:
-<<<<<<< HEAD
-- md5: 759733b61d5540eabb42cc3b58e0df32.dir
-  nfiles: 25
-=======
 - md5: 57193639d906a1b446c8b3e1c7957a34.dir
   nfiles: 33
->>>>>>> 5ce1652d
   hash: md5
   path: snapshots