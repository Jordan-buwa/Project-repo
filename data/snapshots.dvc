--- conflicted
+++ resolved
@@ -1,12 +1,6 @@
 outs:
-<<<<<<< HEAD
-- md5: 4f8ef668759c922bf20801e4cd5b5abc.dir
-  size: 261146632
-  nfiles: 13
-=======
 - md5: 8c9a703bc3086b3f55d86e1ab9bbe8c4.dir
   size: 43523414
   nfiles: 2
->>>>>>> ff3dc6de
   hash: md5
   path: snapshots