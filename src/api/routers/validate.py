# src/api/routers/validate.py
import os
<<<<<<< HEAD
import json
import mlflow
import pandas as pd
from datetime import datetime
from fastapi import APIRouter, UploadFile, File, HTTPException, Query, FastAPI
=======
from fastapi import APIRouter, HTTPException, Query, Depends
>>>>>>> bcb69a59
from dotenv import load_dotenv
from datetime import datetime
from typing import Optional

from src.api.utils.cache_utils import load_cache, save_cache
from src.api.utils.validation_utils import (
    fetch_data, 
    validate_schema, 
    get_allowed_model_types
)

load_dotenv()

<<<<<<< HEAD
router = APIRouter(prefix="/data_validation", tags=["Data Validation"])

CACHE_FILE = os.getenv("DATA_VALIDATION_CACHE_FILE", "src/api/cache/data_validation_cache.json")
MLFLOW_TRACKING_URI = os.getenv("MLFLOW_TRACKING_URI")
MLFLOW_EXPERIMENT = os.getenv("MLFLOW_EXPERIMENT_NAME", "default")
=======
router = APIRouter(prefix="/api/data_validation", tags=["Data Validation"])

# Configuration - will be reloaded for each request
def get_config():
    """Reload configuration from environment for each request."""
    load_dotenv(override=True)  # This reloads environment variables
    return {
        "CACHE_FILE": os.getenv("DATA_VALIDATION_CACHE_FILE", "src/api/cache/data_validation_cache.json"),
        "VALIDATION_CONFIG": os.getenv("VALIDATION_CONFIG", "config/config_api_data-val.yaml"),
        "MODEL_DIR": os.getenv("MODEL_DIR", "models/")
    }
>>>>>>> bcb69a59

def get_validation_cache(config: dict = Depends(get_config)):
    """Dependency to get validation cache."""
    cache_file = config["CACHE_FILE"]
    os.makedirs(os.path.dirname(cache_file), exist_ok=True)
    return load_cache(cache_file, default=[])

<<<<<<< HEAD
mlflow_client = MlflowClient(tracking_uri=MLFLOW_TRACKING_URI)

def _log_validation_mlflow(result: dict):
    """Log validation results to MLflow"""
    try:
        mlflow.set_tracking_uri(MLFLOW_TRACKING_URI)
        mlflow.set_experiment(MLFLOW_EXPERIMENT)
        with mlflow.start_run(run_name=f"data_validation_{datetime.now().isoformat()}"):
            # Log parameters
            mlflow.log_param("filename", result.get("filename", "unknown"))
            mlflow.log_param("rows", result.get("rows", 0))
            mlflow.log_param("columns", result.get("columns", 0))
            mlflow.log_param("stage", result.get("stage", "unknown"))
            
            # Log issues if any
            if result.get("issues"):
                mlflow.log_param("issues_count", len(result["issues"]))
                mlflow.log_param("issues", json.dumps(result["issues"][:10]))  # Limit to first 10
            
            mlflow.log_param("data_version", result.get("data_version", "unknown"))
            mlflow.set_tag("validation_type", "data_validation")
    except Exception as e:
        # Don't break validation if MLflow fails
        print(f"MLflow logging failed: {e}")

=======
>>>>>>> bcb69a59
@router.post("/validate")
async def validate_dataset(
    db_connection_string: Optional[str] = Query(None),
    query: Optional[str] = Query(None),
    csv_path: str = Query("data/production/client.csv"),
    db_delay_seconds: int = Query(600),
    max_rows: int = Query(100),
    model_type: str = Query(..., description="Model type to validate against"),
    model_version: str = Query(..., description="Version of the model for schema matching"),
    config: dict = Depends(get_config),
    validation_cache: list = Depends(get_validation_cache)
):
    """
    Fetch data (DB or CSV) and validate against schema linked to model_type & model_version.
    """
    try:
        # Use config from dependency
        CACHE_FILE = config["CACHE_FILE"]
        VALIDATION_CONFIG = config["VALIDATION_CONFIG"]
        MODEL_DIR = config["MODEL_DIR"]

        print(f"Using MODEL_DIR: {MODEL_DIR}")  # Debug print
        print(f"Using VALIDATION_CONFIG: {VALIDATION_CONFIG}")  # Debug print

        # Checking allowed model types dynamically from config or registered models
        allowed_models = get_allowed_model_types(VALIDATION_CONFIG, model_dir=MODEL_DIR)
        if model_type not in allowed_models:
            raise HTTPException(
                status_code=400, 
                detail=f"Invalid model_type. Must be one of {allowed_models}"
            )

        # Fetching data from database or local CSV
        df, source = fetch_data(
            db_connection_string=db_connection_string,
            query=query,
            csv_path=csv_path,
            db_delay_seconds=db_delay_seconds,
            max_rows=max_rows
        )

        # Validating schema using the dynamic MODEL_DIR from config
        issues = validate_schema(
            df, 
            model_type=model_type, 
            model_version=model_version, 
            model_dir=MODEL_DIR,  # Use dynamic MODEL_DIR from config
            config_path=VALIDATION_CONFIG  # Pass config for schema discovery
        )
        stage = "Validated" if not issues else "Failed"

        result = {
            "timestamp": datetime.now().isoformat(),
            "rows": len(df),
            "columns": len(df.columns),
            "issues": issues,
            "stage": stage,
            "source": source,
            "model_type": model_type,
            "model_version": model_version
        }

<<<<<<< HEAD
        _validation_cache.append(result)
        save_cache(CACHE_FILE, _validation_cache)
        _log_validation_mlflow(result)
        return result

    except Exception as e:
        raise HTTPException(status_code=500, detail=f"Validation failed: {str(e)}")

@router.get("/history")
def get_validation_history(
    stage: str = Query(None),
    sort_by: str = Query("timestamp"),
    sort_order: str = Query("desc"),
    limit: int = Query(10, ge=1),
    offset: int = Query(0, ge=0)
):
    try:
        results = _validation_cache.copy()
        if stage:
            stage = stage.capitalize()
            if stage not in ["Validated", "Failed"]:
                raise HTTPException(status_code=400, detail="Invalid stage value")
            results = [r for r in results if r["stage"] == stage]

        if sort_by not in ["timestamp", "rows"]:
            raise HTTPException(status_code=400, detail="Invalid sort_by value")

        reverse = sort_order.lower() == "desc"
        results.sort(key=lambda r: r[sort_by], reverse=reverse)
        paginated = results[offset: offset + limit]
        return {"total_results": len(results), "limit": limit, "offset": offset, "results": paginated}
=======
        # Saving to cache
        validation_cache.append(result)
        save_cache(CACHE_FILE, validation_cache)
>>>>>>> bcb69a59

        return result
        
    except HTTPException:
        # Re-raise HTTP exceptions as-is
        raise
    except Exception as e:
        raise HTTPException(status_code=500, detail=f"Validation failed: {str(e)}")<|MERGE_RESOLUTION|>--- conflicted
+++ resolved
@@ -1,14 +1,10 @@
 # src/api/routers/validate.py
 import os
-<<<<<<< HEAD
 import json
 import mlflow
 import pandas as pd
 from datetime import datetime
-from fastapi import APIRouter, UploadFile, File, HTTPException, Query, FastAPI
-=======
-from fastapi import APIRouter, HTTPException, Query, Depends
->>>>>>> bcb69a59
+from fastapi import APIRouter, UploadFile, File, HTTPException, Query, FastAPI, Depends
 from dotenv import load_dotenv
 from datetime import datetime
 from typing import Optional
@@ -22,14 +18,7 @@
 
 load_dotenv()
 
-<<<<<<< HEAD
 router = APIRouter(prefix="/data_validation", tags=["Data Validation"])
-
-CACHE_FILE = os.getenv("DATA_VALIDATION_CACHE_FILE", "src/api/cache/data_validation_cache.json")
-MLFLOW_TRACKING_URI = os.getenv("MLFLOW_TRACKING_URI")
-MLFLOW_EXPERIMENT = os.getenv("MLFLOW_EXPERIMENT_NAME", "default")
-=======
-router = APIRouter(prefix="/api/data_validation", tags=["Data Validation"])
 
 # Configuration - will be reloaded for each request
 def get_config():
@@ -40,7 +29,6 @@
         "VALIDATION_CONFIG": os.getenv("VALIDATION_CONFIG", "config/config_api_data-val.yaml"),
         "MODEL_DIR": os.getenv("MODEL_DIR", "models/")
     }
->>>>>>> bcb69a59
 
 def get_validation_cache(config: dict = Depends(get_config)):
     """Dependency to get validation cache."""
@@ -48,34 +36,6 @@
     os.makedirs(os.path.dirname(cache_file), exist_ok=True)
     return load_cache(cache_file, default=[])
 
-<<<<<<< HEAD
-mlflow_client = MlflowClient(tracking_uri=MLFLOW_TRACKING_URI)
-
-def _log_validation_mlflow(result: dict):
-    """Log validation results to MLflow"""
-    try:
-        mlflow.set_tracking_uri(MLFLOW_TRACKING_URI)
-        mlflow.set_experiment(MLFLOW_EXPERIMENT)
-        with mlflow.start_run(run_name=f"data_validation_{datetime.now().isoformat()}"):
-            # Log parameters
-            mlflow.log_param("filename", result.get("filename", "unknown"))
-            mlflow.log_param("rows", result.get("rows", 0))
-            mlflow.log_param("columns", result.get("columns", 0))
-            mlflow.log_param("stage", result.get("stage", "unknown"))
-            
-            # Log issues if any
-            if result.get("issues"):
-                mlflow.log_param("issues_count", len(result["issues"]))
-                mlflow.log_param("issues", json.dumps(result["issues"][:10]))  # Limit to first 10
-            
-            mlflow.log_param("data_version", result.get("data_version", "unknown"))
-            mlflow.set_tag("validation_type", "data_validation")
-    except Exception as e:
-        # Don't break validation if MLflow fails
-        print(f"MLflow logging failed: {e}")
-
-=======
->>>>>>> bcb69a59
 @router.post("/validate")
 async def validate_dataset(
     db_connection_string: Optional[str] = Query(None),
@@ -138,43 +98,9 @@
             "model_version": model_version
         }
 
-<<<<<<< HEAD
-        _validation_cache.append(result)
-        save_cache(CACHE_FILE, _validation_cache)
-        _log_validation_mlflow(result)
-        return result
-
-    except Exception as e:
-        raise HTTPException(status_code=500, detail=f"Validation failed: {str(e)}")
-
-@router.get("/history")
-def get_validation_history(
-    stage: str = Query(None),
-    sort_by: str = Query("timestamp"),
-    sort_order: str = Query("desc"),
-    limit: int = Query(10, ge=1),
-    offset: int = Query(0, ge=0)
-):
-    try:
-        results = _validation_cache.copy()
-        if stage:
-            stage = stage.capitalize()
-            if stage not in ["Validated", "Failed"]:
-                raise HTTPException(status_code=400, detail="Invalid stage value")
-            results = [r for r in results if r["stage"] == stage]
-
-        if sort_by not in ["timestamp", "rows"]:
-            raise HTTPException(status_code=400, detail="Invalid sort_by value")
-
-        reverse = sort_order.lower() == "desc"
-        results.sort(key=lambda r: r[sort_by], reverse=reverse)
-        paginated = results[offset: offset + limit]
-        return {"total_results": len(results), "limit": limit, "offset": offset, "results": paginated}
-=======
         # Saving to cache
         validation_cache.append(result)
         save_cache(CACHE_FILE, validation_cache)
->>>>>>> bcb69a59
 
         return result
         
