#  Data Preprocessor Class
import os
import yaml
import pandas as pd
import hashlib
import json
import logging
from datetime import datetime
from sqlalchemy import create_engine
import requests
from dotenv import load_dotenv
from sklearn.preprocessing import LabelEncoder, StandardScaler
load_dotenv()

#  Setup Logging


def setup_logger(log_path: str, log_level: str = "INFO"):
    base, ext = os.path.splitext(log_path)
    timestamp = datetime.utcnow().strftime("%Y%m%d_%H%M%S")
    log_path_ts = f"{base}_{timestamp}{ext}"

    os.makedirs(os.path.dirname(log_path_ts), exist_ok=True)
    logging.basicConfig(
        filename=log_path_ts,
        filemode="a",
        level=getattr(logging, log_level.upper(), logging.INFO),
        format="%(asctime)s - %(levelname)s - %(message)s",
    )
    return logging.getLogger(__name__)


class DataPreprocessor:
    def __init__(self, config_path: str = "config/config_process.yaml", data_raw: pd.DataFrame = None):
        if data_raw is None:
            raise ValueError("data_raw (a pandas DataFrame) must be provided.")

        # Load config
        with open(config_path, "r") as file:
            self.config = yaml.safe_load(file)

        # Use provided DataFrame
        self.df = data_raw.copy()

        # Config-based settings
        self.target_col = self.config["target_column"]
        self.num_cols = self.config["numerical_features"]
        self.cat_cols = self.config["categorical_features"]
        self.drop_col = self.config["drop_columns"]

        # For encoding and scaling
        self.label_encoders = {}
        self.scaler = None

        # Create folder for processed data & logging
        self.logger = setup_logger(
            self.config["logging"]["log_path"],
            self.config["logging"]["log_level"]
        )

    # Feature Engineering
    def combine_cols(self):
        """Create derived features safely (skip if raw columns missing)"""
        self.logger.info("Creating derived features...")

        def safe_addition(*cols):
            return sum(self.df[col] if col in self.df.columns else 0 for col in cols)

        def safe_divide(numerator, denominator):
            return numerator / (denominator + 1e-6)  # avoid divide by zero

        df = self.df

        if all(col in df.columns for col in ["outcalls", "incalls", "months"]):
            df["engagement_index"] = safe_divide(
                df["outcalls"] + df["incalls"], df["months"])
        if all(col in df.columns for col in ["models", "months"]):
            df["model_change_rate"] = safe_divide(df["models"], df["months"])
        if all(col in df.columns for col in ["overage", "revenue"]):
            df["overage_ratio"] = safe_divide(df["overage"], df["revenue"])
        if all(col in df.columns for col in ["mou", "mourec", "outcalls", "incalls", "peakvce", "opeakvce"]):
            df["call_activity_score"] = df["mou"] + df["mourec"] + 0.5 * \
                safe_addition("outcalls", "incalls", "peakvce", "opeakvce")
        if all(col in df.columns for col in ["dropvce", "blckvce", "unansvce", "dropblk"]):
            df["call_quality_issues"] = safe_addition(
                "dropvce", "blckvce", "unansvce", "dropblk")
        if all(col in df.columns for col in ["custcare", "retcalls", "retaccpt"]):
            df["cust_engagement_score"] = df["custcare"] + \
                df["retcalls"] + 2 * df["retaccpt"]
        if all(col in df.columns for col in ["overage", "directas", "recchrge"]):
            df["overuse_behavior"] = df["overage"] + \
                0.5 * safe_addition("directas", "recchrge")
        if all(col in df.columns for col in ["models", "eqpdays", "refurb"]):
            df["device_tenure_index"] = 0.5 * df["models"] + \
                (df["eqpdays"] / 100) + df["refurb"]
        if all(col in df.columns for col in ["age1", "age2", "children", "income"]):
            df["demographic_index"] = (
                (df["age1"] + df["age2"]) / 2) + df["children"] * 2 + (df["income"] / 10000)
        if all(col in df.columns for col in ["credita", "creditaa", "prizmub", "prizmtwn"]):
            df["socio_tier"] = df["credita"] + 2 * \
                df["creditaa"] + df["prizmub"] + 0.5 * df["prizmtwn"]
        if all(col in df.columns for col in ["occprof", "occcler", "occcrft", "occret", "occself"]):
            df["occupation_class"] = safe_addition(
                "occprof", "occcler", "occcrft", "occret", "occself")
        if all(col in df.columns for col in ["ownrent", "marryyes", "pcown", "creditcd", "travel", "truck", "rv"]):
            df["household_lifestyle_score"] = safe_addition(
                "ownrent", "marryyes", "pcown", "creditcd", "travel", "truck", "rv")
        if all(col in df.columns for col in ["changem", "changer", "newcelly", "newcelln", "refer"]):
            df["churn_change_score"] = safe_addition(
                "changem", "changer", "newcelly", "newcelln") - 0.5 * df["refer"]

        # Only add derived features that were successfully created
        created_features = [col for col in self.config.get(
            "combined_features", []) if col in df.columns]
        self.num_cols += created_features
        self.logger.info(f"Derived features added: {created_features}")

    def handle_missing_values(self):
        """Fill missing values for numerical and categorical"""
        self.logger.info("Handling missing values...")
        for col in self.num_cols:
            if self.df[col].isnull().any():
                self.df.fillna({col: self.df[col].median()}, inplace=True)

        for col in self.cat_cols:
            if self.df[col].isnull().any():
                fill_value = self.df[col].mode(
                )[0] if not self.df[col].mode().empty else "Unknown"
                self.df.fillna({col: fill_value}, inplace=True)

    def encode_categorical_variables(self):
        """Encode categorical features"""
        self.logger.info("Encoding categorical variables...")
        for col in self.cat_cols:
            le = LabelEncoder()
            self.df[col] = le.fit_transform(self.df[col].astype(str))
            self.label_encoders[col] = le

    def encode_target_variable(self):
        """Encode target"""
        self.logger.info("Encoding target variable...")
        if self.df[self.target_col].dtype == "object":
            self.df[self.target_col] = self.df[self.target_col].map({
                "True": 1, "False": 0,
                "Yes": 1, "No": 0,
                "true": 1, "false": 0,
                "yes": 1, "no": 0
            }).fillna(0).astype(int)

    def feature_scaling(self):
        """Scale numerical features"""
        self.logger.info("Scaling numerical features...")
        self.scaler = StandardScaler()
        self.df[self.num_cols] = self.scaler.fit_transform(
            self.df[self.num_cols])

    def remove_unnecessary_columns(self):
        """Drop unnecessary raw columns, keeping derived features intact"""
        self.logger.info("Dropping unnecessary columns...")

        # Start with explicitly configured drop columns
        cols_to_drop = set(self.drop_col)

        # Automatically keep all derived features
        derived_features = set(self.config.get("combined_features", []))
        # Only drop columns that are not in derived features or target
        raw_cols_to_drop = set(self.df.columns) - \
            derived_features - {self.target_col}
        cols_to_drop.update(raw_cols_to_drop)

        # Drop columns safely
        for col in cols_to_drop:
            if col in self.df.columns:
                self.df.drop(columns=col, inplace=True)
                self.logger.info(f"Removed column: {col}")

        # Update numerical and categorical lists
        self.num_cols = [
            col for col in self.num_cols if col in self.df.columns]
        self.cat_cols = [
            col for col in self.cat_cols if col in self.df.columns]

    # Save Processed Data

    def save_preprocessed_data(self):
        """Save locally + PostgreSQL snapshot"""
        self.logger.info("Saving processed data...")

        # Local save
        local_path = "data/processed/processed_data.csv"
        self.df.to_csv(local_path, index=False)

        artifacts = {
            "label_encoders": {col: list(enc.classes_) for col, enc in self.label_encoders.items()},
            "scaler_params": {
                "mean": self.scaler.mean_.tolist(),
                "scale": self.scaler.scale_.tolist()
            },
            "feature_names": self.df.columns.tolist(),
            "preprocessing_timestamp": datetime.utcnow().isoformat()
        }

        with open("data/processed/preprocessing_artifacts.json", "w") as f:
            json.dump(artifacts, f, indent=2)
        self.logger.info("Processed data saved locally.")
        # self.logger.info("Saving processed data to PostgreSQL...")
        # self.database_save()

    def database_save(self):
<<<<<<< HEAD
        # PostgreSQL snapshot (optional)
=======
        """Save processed data snapshot to PostgreSQL"""
        self.logger.info("Saving processed data snapshot to PostgreSQL...")
>>>>>>> e5b150b5
        try:
            DB_USER = os.getenv("POSTGRES_DB_USER", "jawpostgresdb")
            DB_PASS = os.getenv("POSTGRES_PASSWORD")
            DB_HOST = os.getenv(
                "POSTGRES_HOST", "jaw-postgresdb.postgres.database.azure.com")
            DB_PORT = os.getenv("POSTGRES_PORT", "5432")
            DB_NAME = os.getenv("POSTGRES_DB_NAME", "postgres")

            conn_str = f"postgresql+psycopg2://{DB_USER}:{DB_PASS}@{DB_HOST}:{DB_PORT}/{DB_NAME}?sslmode=require"
            engine = create_engine(conn_str)

            snapshot_id = datetime.utcnow().strftime("%Y%m%d_%H%M%S")
            snapshot_table = f"processed_snapshot_{snapshot_id}"
            self.df.to_sql(snapshot_table, engine,
                           index=False, if_exists="replace")

            metadata = pd.DataFrame([{
                "snapshot_id": snapshot_id,
                "timestamp": datetime.utcnow(),
                "row_count": len(self.df),
                "feature_count": len(self.df.columns),
                "storage_type": "postgres",
                "artifact_file": "data/processed/preprocessing_artifacts.json"
            }])
            metadata.to_sql("preprocessing_metadata", engine,
                            index=False, if_exists="append")
            self.logger.info(
                f"Snapshot {snapshot_id} stored successfully in PostgreSQL.")
        except Exception as e:
            self.logger.error(
                f"Failed to save processed data to PostgreSQL: {e}")
            raise

    # Preprocessing Pipeline

    def run_preprocessing_pipeline(self):
        """Run the full preprocessing flow"""

        self.logger.info("Starting full preprocessing pipeline...")
        print("Starting full preprocessing pipeline...")
        self.combine_cols()
        self.handle_missing_values()
        self.encode_categorical_variables()
        self.encode_target_variable()
        self.feature_scaling()
        self.remove_unnecessary_columns()
        self.save_preprocessed_data()

        if self.df.isnull().any().any():
            self.logger.error("NaN values detected after preprocessing!")
            raise ValueError(
                "Data contains NaNs after preprocessing pipeline.")

        self.logger.info("Preprocessing pipeline completed successfully.")
        print("Preprocessing pipeline completed successfully.")
        return self.df<|MERGE_RESOLUTION|>--- conflicted
+++ resolved
@@ -207,12 +207,8 @@
         # self.database_save()
 
     def database_save(self):
-<<<<<<< HEAD
-        # PostgreSQL snapshot (optional)
-=======
         """Save processed data snapshot to PostgreSQL"""
         self.logger.info("Saving processed data snapshot to PostgreSQL...")
->>>>>>> e5b150b5
         try:
             DB_USER = os.getenv("POSTGRES_DB_USER", "jawpostgresdb")
             DB_PASS = os.getenv("POSTGRES_PASSWORD")
